--- conflicted
+++ resolved
@@ -308,11 +308,7 @@
     context = args.context,
     header_ns = api.nvim_create_namespace(CONSTANTS.NS_HEADER),
     id = id,
-<<<<<<< HEAD
-    last_role = args.last_role or CONSTANTS.USER_ROLE,
-=======
     last_role = args.last_role or "user",
->>>>>>> 005acf84
     messages = args.messages or {},
     status = "",
     tokens = args.tokens,
